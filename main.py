--- conflicted
+++ resolved
@@ -1,6 +1,5 @@
 import json
 import requests
-<<<<<<< HEAD
 import os
 from dotenv import load_dotenv
 from fastapi import FastAPI, HTTPException
@@ -8,8 +7,7 @@
 from pydantic import BaseModel
 
 load_dotenv()
-=======
->>>>>>> 26cbf3d3
+
 
 # === Constants ===
 API_KEY = "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"
@@ -78,7 +76,6 @@
     response.raise_for_status()
     return response.json()["choices"][0]["message"]["content"]
 
-<<<<<<< HEAD
 def run_cli_mode():
     """Run the application in CLI mode and return the output"""
     output = []
@@ -88,7 +85,6 @@
     strategy_mode = input("> ").strip().lower()
     if strategy_mode not in ["stealthy", "fast", "loud"]:
         output.append("Invalid strategy mode. Defaulting to 'stealthy'.")
-=======
 def main():
     tactical_data, terrain_data, map_html = load_inputs()
 
@@ -96,7 +92,6 @@
     strategy_mode = input("> ").strip().lower()
     if strategy_mode not in ["stealthy", "fast", "loud"]:
         print("Invalid strategy mode. Defaulting to 'stealthy'.")
->>>>>>> 26cbf3d3
         strategy_mode = "stealthy"
 
     prompt = build_prompt(tactical_data, terrain_data, map_html, strategy_mode)
@@ -106,41 +101,40 @@
         {"role": "user", "content": prompt}
     ]
 
-<<<<<<< HEAD
+
     output.append("\nGenerating war plans... please wait...\n")
     plans_response = get_chat_response(chat_history)
     chat_history.append({"role": "assistant", "content": plans_response})
 
     output.append(plans_response)
     output.append("\n--- War plans generated. You can now chat with the AI. Type 'exit' to quit. ---\n")
-=======
     print("\nGenerating war plans... please wait...\n")
     plans_response = get_chat_response(chat_history)
     chat_history.append({"role": "assistant", "content": plans_response})
 
     print(plans_response)
     print("\n--- War plans generated. You can now chat with the AI. Type 'exit' to quit. ---\n")
->>>>>>> 26cbf3d3
+
 
     # Chat loop
     while True:
         user_message = input("You: ").strip()
-<<<<<<< HEAD
+
         output.append(f"You: {user_message}")
         
         if user_message.lower() == "exit":
             output.append("Exiting chat. Goodbye!")
-=======
+
         if user_message.lower() == "exit":
             print("Exiting chat. Goodbye!")
->>>>>>> 26cbf3d3
+
             break
 
         chat_history.append({"role": "user", "content": user_message})
 
         try:
             reply = get_chat_response(chat_history)
-<<<<<<< HEAD
+
             output.append(f"AI: {reply}\n")
             chat_history.append({"role": "assistant", "content": reply})
         except Exception as e:
@@ -232,7 +226,7 @@
     # If run directly, use CLI mode
     output, _ = run_cli_mode()
     print(output) 
-=======
+
             print(f"AI: {reply}\n")
             chat_history.append({"role": "assistant", "content": reply})
         except Exception as e:
@@ -240,5 +234,4 @@
             break
 
 if __name__ == "__main__":
-    main()
->>>>>>> 26cbf3d3
+    main()